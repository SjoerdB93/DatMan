using Gtk 4.0;
using Adw 1;

template $PreferencesWindow : Adw.PreferencesWindow {
  can-navigate-back: true;
  modal: true;
  close-request => $on_close();

  Adw.PreferencesPage {
    icon-name: "applications-system-symbolic";
    title: _("General");

    Adw.PreferencesGroup {
      title: _("Default Export Options");
      description: _("Default options for exporting the figure");

      Adw.ComboRow export_figure_filetype {
        title: _("File Format");
      }

      Adw.ActionRow {
        title: _("Resolution (dpi)");

        SpinButton export_figure_dpi {
          valign: center;
          numeric: true;
          value: 100;
          wrap: true;
          adjustment: Adjustment {
            step-increment: 1;
            upper: 999;
          };
        }
      }

      Adw.ActionRow {
        title: _("Transparent Background");
        activatable-widget: export_figure_transparent;

        Switch export_figure_transparent {
          valign: center;
        }
      }
    }

    Adw.PreferencesGroup {
      title: _("Action Behaviour");
      description: _("Behaviour of specific actions");

      Adw.ComboRow action_center_data {
        title: _("Center Data");
      }
    }

    Adw.PreferencesGroup {
      title: _("Other");

<<<<<<< HEAD
=======
      Adw.ActionRow {
        title: _("Clipboard Length");

        SpinButton clipboard_length {
          valign: center;
          numeric: true;
          value: 15;
          wrap: true;
          adjustment: Adjustment {
            step-increment: 1;
            upper: 999;
          };
        }
      }

>>>>>>> 46a2782a
      Adw.ComboRow other_handle_duplicates {
        title: _("Handle Duplicate Items");
      }

      Adw.ActionRow {
        title: _("Hide Unselected Items");
        activatable-widget: other_hide_unselected;

        Switch other_hide_unselected {
          valign: center;
        }
      }
    }
  }

  Adw.PreferencesPage {
    icon-name: "axes-one-quadrant";
    title: _("Figure");

    Adw.PreferencesGroup {
      title: _("Labels");
      description: _("Settings for title and labels used by default");

      Adw.EntryRow plot_title {
        title: _("Default Title");
      }

      Adw.EntryRow plot_y_label {
        title: _("Default Bottom Axis label");
      }

      Adw.EntryRow plot_x_label {
        title: _("Default Left Axis Label");
      }

      Adw.EntryRow plot_top_label {
        title: _("Default Top Axis Label");
      }

      Adw.EntryRow plot_right_label {
        title: _("Default Right Axis Label");
      }
    }

    Adw.PreferencesGroup {
      title: _("Axes Settings");
      description: _("Default axes scale and position");

      Adw.ComboRow plot_x_scale {
        title: _("Default Bottom Axis Scale");
      }

      Adw.ComboRow plot_y_scale {
        title: _("Default Left Axis Scale");
      }

      Adw.ComboRow plot_top_scale {
        title: _("Default Top Axis Scale");
      }

      Adw.ComboRow plot_right_scale {
        title: _("Default Right Axis Scale");
      }

      Adw.ComboRow plot_x_position {
        title: _("Default X-Axis Position");
      }

      Adw.ComboRow plot_y_position {
        title: _("Default Y-Axis Position");
      }
    }

    Adw.PreferencesGroup {
      title: _("Styling");
      description: _("Change default style and other visual changes");

      Adw.ExpanderRow plot_legend {
        title: _("Legend");
        subtitle: _("Use a legend by default");
        show-enable-switch: true;
        Adw.ComboRow plot_legend_position {
          title: _("Legend Position");
      }
    }

      Adw.ExpanderRow plot_use_custom_style {
        title: _("Use Custom Style");
        show-enable-switch: true;

        Adw.ComboRow plot_custom_style {
          title: _("Style");
        }
      }
      Adw.ActionRow {
        title: _("Override Line Styling on Style Change");

        Switch override_style_change {
          valign: center;
        }
      }
    }
  }

  Adw.PreferencesPage {
    icon-name: "graph-symbolic";
    title: _("Data");

    Adw.PreferencesGroup {
      title: _("Import Settings");
      description: _("Default settings for importing data");

      Adw.EntryRow import_delimiter {
        title: _("Delimiter (\s+ for whitespace)");
        max-width-chars: 10;
      }

      Adw.ComboRow import_separator {
        title: _("Decimal Separator");
        subtitle: _("Default character used as decimal separator");
      }

      Adw.ActionRow {
        title: _("Column X");
        subtitle: _("Default x-data column index");

        SpinButton import_column_x {
          valign: center;
          numeric: true;
          value: 0;
          wrap: true;
          adjustment: Adjustment {
            step-increment: 1;
            upper: 100;
          };
        }
      }

      Adw.ActionRow {
        vexpand: false;
        title: _("Column Y");
        subtitle: _("Default y-data column index");

        SpinButton import_column_y {
          valign: center;
          numeric: true;
          value: 1;
          wrap: true;
          adjustment: Adjustment {
            step-increment: 1;
            upper: 100;
          };
        }
      }

      Adw.ActionRow {
        vexpand: false;
        title: _("Skip Rows");
        subtitle: _("Row indices ignored by default");

        SpinButton import_skip_rows {
          valign: center;
          numeric: true;
          value: 1;
          wrap: true;
          adjustment: Adjustment spin_button_skip_rows {
            step-increment: 1;
            upper: 999;
          };
        }
      }
    }

    Adw.PreferencesGroup {
      title: _("Add Equation");
      description: _("Settings for the “Add Equation” action");

      Adw.EntryRow addequation_equation {
        title: _("Default Equation: Y =");
        max-width-chars: 20;
      }

      Adw.EntryRow addequation_x_start {
        title: _("Default X start");
        max-width-chars: 20;
      }

      Adw.EntryRow addequation_x_stop {
        title: _("Default X stop");
        max-width-chars: 20;
      }

      Adw.EntryRow addequation_step_size {
        title: _("Default Step Size");
        max-width-chars: 20;
      }
    }
  }
}<|MERGE_RESOLUTION|>--- conflicted
+++ resolved
@@ -55,24 +55,6 @@
     Adw.PreferencesGroup {
       title: _("Other");
 
-<<<<<<< HEAD
-=======
-      Adw.ActionRow {
-        title: _("Clipboard Length");
-
-        SpinButton clipboard_length {
-          valign: center;
-          numeric: true;
-          value: 15;
-          wrap: true;
-          adjustment: Adjustment {
-            step-increment: 1;
-            upper: 999;
-          };
-        }
-      }
-
->>>>>>> 46a2782a
       Adw.ComboRow other_handle_duplicates {
         title: _("Handle Duplicate Items");
       }
