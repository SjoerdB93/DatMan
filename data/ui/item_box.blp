--- conflicted
+++ resolved
@@ -47,7 +47,6 @@
 
 menu menu_app {
   section {
-<<<<<<< HEAD
     label: _("Move item ");
     display-hint: "inline-buttons";
     item {
@@ -59,18 +58,6 @@
       action: "item_box.move_up";
     }
   }
-=======
-    item {
-      label: _("Move up");
-      action: "item_box.move_up";
-    }
-    item {
-      label: _("Move down");
-      action: "item_box.move_down";
-    }
-  }
-
->>>>>>> aa354c2f
   section {
     item {
       label: _("Edit item");
