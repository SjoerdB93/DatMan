// SPDX-License-Identifier: GPL-3.0-or-later
using Adw;
using Gtk;

namespace Graphs {
    /**
     * Figure settings
     */
    public class FigureSettings : Object {

        public string title { get; set; default = ""; }
        public string bottom_label { get; set; default = ""; }
        public string left_label { get; set; default = ""; }
        public string top_label { get; set; default = ""; }
        public string right_label { get; set; default = ""; }

        public int bottom_scale { get; set; default = 0; }
        public int left_scale { get; set; default = 0; }
        public int top_scale { get; set; default = 0; }
        public int right_scale { get; set; default = 0; }

        public bool legend { get; set; default = true; }
        public int legend_position { get; set; default = 0; }
        public bool use_custom_style { get; set; default = false; }
        public string custom_style { get; set; default = "Adwaita"; }
        public bool hide_unselected { get; set; default = false; }

        public double min_bottom { get; set; default = 0; }
        public double max_bottom { get; set; default = 1; }
        public double min_left { get; set; default = 0; }
        public double max_left { get; set; default = 10; }
        public double min_top { get; set; default = 0; }
        public double max_top { get; set; default = 1; }
        public double min_right { get; set; default = 0; }
        public double max_right { get; set; default = 10; }

        public double min_selected { get; set; default = 0; }
        public double max_selected { get; set; default = 0; }

        public FigureSettings (GLib.Settings settings) {
            Object (
                bottom_scale: settings.get_enum ("bottom-scale"),
                left_scale: settings.get_enum ("left-scale"),
                right_scale: settings.get_enum ("right-scale"),
                top_scale: settings.get_enum ("top-scale"),
                title: settings.get_string ("title"),
                bottom_label: settings.get_string ("bottom-label"),
                left_label: settings.get_string ("left-label"),
                top_label: settings.get_string ("top-label"),
                right_label: settings.get_string ("right-label"),
                legend: settings.get_boolean ("legend"),
                use_custom_style: settings.get_boolean ("use-custom-style"),
                legend_position: settings.get_enum ("legend-position"),
                custom_style: settings.get_string ("custom-style")
            );
        }

        public double[] get_limits () {
            double[] limits = {};
            foreach (string limit_name in LIMIT_NAMES) {
                double limit;
                get (limit_name, out limit);
                limits += limit;
            }
            return limits;
        }

        public void set_limits (double[] limits)
        requires (limits.length == 8) {
            for (int i = 0; i < LIMIT_NAMES.length; i++) {
                set (LIMIT_NAMES[i], limits[i]);
            }
        }

        public void set_selection_range (double minimum, double maximum)
        requires (0 <= minimum <= 1)
        requires (0 <= maximum <= 1)
        requires (minimum <= maximum) {
            this.min_selected = minimum;
            this.max_selected = maximum;
        }
    }

    private const string PAGE_RESOURCE = "/se/sjoerd/Graphs/ui/figure-settings-page.ui";

    /**
     * Figure settings dialog
     */
    [GtkTemplate (ui = "/se/sjoerd/Graphs/ui/figure-settings-dialog.ui")]
    public class FigureSettingsDialog : Adw.Dialog {

        [GtkChild]
        public unowned Adw.NavigationView navigation_view { get; }

        [GtkChild]
        private unowned GridView grid_view { get; }

        [GtkChild]
        private unowned Adw.NavigationPage style_overview { get; }

        [GtkChild]
        private unowned Adw.ToastOverlay toast_overlay { get; }

        public Application application { get; construct set; }
        protected Adw.NavigationPage settings_page { get; private set; }
        protected Adw.NavigationPage style_editor { get; protected set; }
        protected FigureSettings figure_settings {
            get { return this.application.data.figure_settings; }
        }

<<<<<<< HEAD
        protected signal void style_edit_request (Style style);
=======
        protected signal void entry_change (Adw.EntryRow entry, string prop);
>>>>>>> b03ce7e2

        protected void setup (string? highlighted) {
            FigureSettings figure_settings = this.figure_settings;
            GLib.Settings settings = this.application.get_settings_child ("figure");
            var builder = new Builder.from_resource (PAGE_RESOURCE);
            this.settings_page = (Adw.NavigationPage) builder.get_object ("settings_page");
            this.navigation_view.push (this.settings_page);
            foreach (string key in settings.settings_schema.list_keys ()) {
                if (key[-5:] == "style") continue;
                key = key.replace ("-", "_");
                Object object = builder.get_object (key);
                if (object is Adw.EntryRow) {
                    figure_settings.bind_property (key, object, "text", 1 | 2);
                }
                else if (object is Adw.ComboRow) {
                    figure_settings.bind_property (key, object, "selected", 1 | 2);
                }
                else if (object is Adw.SwitchRow) {
                    figure_settings.bind_property (key, object, "active", 1 | 2);
                }
                else assert_not_reached ();
            }

            bool[] visible_axes = this.application.data.get_used_positions ();
            bool both_x = visible_axes[0] && visible_axes[1];
            bool both_y = visible_axes[2] && visible_axes[3];
            string[] min_max = {"min", "max"};
            for (int i = 0; i < 4; i++) {
                string direction = DIRECTION_NAMES[i];
                bool visible = visible_axes[i];
                bool x = i < 2;
                if (visible) {
                    foreach (string s in min_max) {
                        string key = s + "_" + direction;
                        var entry = (Adw.EntryRow) builder.get_object (key);
                        double val;
                        figure_settings.get (key, out val);
                        entry.set_text (val.to_string ());
                        entry.notify["text"].connect (() => {
                            double? new_val = this.application.python_helper.evaluate_string (
                                entry.get_text ()
                            );
                            if (new_val == null) {
                                entry.add_css_class ("error");
                            } else {
                                entry.remove_css_class ("error");
                                figure_settings.set (key, (double) new_val);
                            }
                        });
                        if (s == "min") {
                            if (x && !both_x) entry.set_title (_("X Axis Minimum"));
                            else if (!x && !both_y) entry.set_title (_("Y Axis Minimum"));
                        } else {
                            if (x && !both_x) entry.set_title (_("X Axis Maximum"));
                            else if (!x && !both_y) entry.set_title (_("Y Axis Maximum"));
                        }
                    }
                    var scale = (Adw.ComboRow) builder.get_object (direction + "_scale");
                    var label = (Adw.EntryRow) builder.get_object (direction + "_label");
                    var limits = (Box) builder.get_object (direction + "_limits");
                    scale.set_visible (true);
                    label.set_visible (true);
                    limits.set_visible (true);
                    if (x && !both_x) {
                        scale.set_title (_("X Axis Scale"));
                        label.set_title (_("X Axis Label"));
                    }
                    else if (!x && !both_y) {
                        scale.set_title (_("Y Axis Scale"));
                        label.set_title (_("X Axis Label"));
                    }
                }
            }
            var style_name = (Label) builder.get_object ("style_name");
            StyleManager style_manager = this.application.figure_style_manager;
            style_manager.bind_property (
                "selected_stylename", style_name, "label", 2
            );

            var factory = new SignalListItemFactory ();
            factory.setup.connect (on_factory_setup);
            factory.bind.connect (on_factory_bind);
            this.grid_view.set_factory (factory);
            this.grid_view.set_model (style_manager.selection_model);

            var style_row = (Adw.ActionRow) builder.get_object ("style_row");
            style_row.activated.connect (() => {
                this.navigation_view.push (this.style_overview);
            });
            var button = (Button) builder.get_object ("set_as_default");
            button.clicked.connect (set_as_default);

            present (this.application.window);
            if (highlighted != null) {
                var widget = (Widget) builder.get_object (highlighted);
                widget.grab_focus ();
            }
        }

        [GtkCallback]
        private void add_style () {
            StyleManager style_manager = this.application.figure_style_manager;
            var dialog = new AddStyleDialog (style_manager, this);
            dialog.accept.connect ((d, template, name) => {
                this.application.figure_style_manager.copy_style (template, name);
            });
        }

        [GtkCallback]
        private void on_closed () {
            Data data = this.application.data;
            data.add_history_state ();
            data.add_view_history_state ();
        }

        private void set_as_default () {
            GLib.Settings settings = this.application.get_settings_child ("figure");
            string[] strings = {
                "custom-style", "title",
                "bottom-label", "left-label", "top-label", "right-label"
            };
            string[] bools = {"hide-unselected", "legend", "use-custom-style"};
            string[] enums = {
                "legend-position", "top-scale", "bottom-scale", "left-scale", "right-scale"
            };
            foreach (string key in strings) {
                string val;
                this.figure_settings.get (key.replace ("-", "_"), out val);
                settings.set_string (key, val);
            }
            foreach (string key in bools) {
                bool val;
                this.figure_settings.get (key.replace ("-", "_"), out val);
                settings.set_boolean (key, val);
            }
            foreach (string key in enums) {
                int val;
                this.figure_settings.get (key.replace ("-", "_"), out val);
                settings.set_enum (key, val);
            }
            this.toast_overlay.add_toast (new Adw.Toast (_("Defaults Updated")));
        }

        private void on_factory_setup (Object object) {
            ListItem item = (ListItem) object;
            item.set_child (new StylePreview ());
        }

        private void on_factory_bind (Object object) {
            ListItem item = (ListItem) object;
            StylePreview preview = (StylePreview) item.get_child ();
            Style style = (Style) item.get_item ();
            preview.style = style;
            if (style.mutable && !preview.edit_button.get_visible ()) {
                preview.edit_button.set_visible (true);
                preview.edit_button.clicked.connect (() => {
                    try {
                    AppInfo.launch_default_for_uri (
                        style.file.get_uri (),
                        this.application.window.get_display ().get_app_launch_context ()
                    );
                } catch { assert_not_reached (); }
                });
                preview.delete_button.clicked.connect (() => {
                    var dialog = Tools.build_dialog ("delete_style_dialog") as Adw.AlertDialog;
                    string msg = _("Are you sure you want to delete %s?");
                    dialog.set_body (msg.printf (style.name));
                    dialog.response.connect ((d, response) => {
                        if (response != "delete_style") return;
                        try {
                            style.file.trash ();
                        } catch {
                            assert_not_reached ();
                        }
                    });
                    dialog.present (this);
                });
            }
        }
    }
}<|MERGE_RESOLUTION|>--- conflicted
+++ resolved
@@ -107,12 +107,6 @@
         protected FigureSettings figure_settings {
             get { return this.application.data.figure_settings; }
         }
-
-<<<<<<< HEAD
-        protected signal void style_edit_request (Style style);
-=======
-        protected signal void entry_change (Adw.EntryRow entry, string prop);
->>>>>>> b03ce7e2
 
         protected void setup (string? highlighted) {
             FigureSettings figure_settings = this.figure_settings;
