--- conflicted
+++ resolved
@@ -51,11 +51,7 @@
             bindings=[],
             model=Gtk.StringList.new(data.get_names()),
         )
-<<<<<<< HEAD
-        self.item_selector_group.set_visible(len(data.get_items()) > 1)
-=======
         self.item_selector_group.set_visible(data.get_n_items() > 1)
->>>>>>> d542fc4a
         self.item_selector.set_model(self.props.model)
         self.item_selector.set_selected(data.get_items().index(item))
         self.present(application.get_window())
