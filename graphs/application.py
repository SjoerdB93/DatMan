--- conflicted
+++ resolved
@@ -5,11 +5,7 @@
 
 from gi.repository import Gio, Graphs
 
-<<<<<<< HEAD
 from graphs import file_import, item, migrate, operations, styles
-=======
-from graphs import actions, file_import, item, migrate, operations, styles
->>>>>>> 953d316a
 from graphs.canvas import Canvas
 from graphs.data import Data
 from graphs.figure_settings import FigureSettingsDialog
@@ -127,11 +123,7 @@
                 figure_settings.bind_property(prop, canvas, prop, 1 | 2)
 
         def on_edit_request(_canvas, label_id):
-<<<<<<< HEAD
             Graphs.FigureSettingsDialog.new(self, label_id)
-=======
-            FigureSettingsDialog(self, label_id)
->>>>>>> 953d316a
 
         def on_view_changed(_canvas):
             data.add_view_history_state()
