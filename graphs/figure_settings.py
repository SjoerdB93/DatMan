--- conflicted
+++ resolved
@@ -17,43 +17,4 @@
     ):
         """Initialize the Figure Settings window and set the widget entries."""
         super().__init__(application=application)
-<<<<<<< HEAD
-        self.props.style_editor = StyleEditor(self)
-        self.setup(highlighted)
-=======
-        self.setup(highlighted)
-        self.connect("entry-change", self.on_entry_change)
-        self.connect("style-edit-request", self.on_style_edit_request)
-
-    @staticmethod
-    def on_style_edit_request(self, style) -> None:
-        """Invoke Style editor for the requested style."""
-        StyleEditor(style)
-
-    @staticmethod
-    def on_entry_change(self, entry, prop) -> None:
-        """Bind the entry upon change."""
-        value = utilities.string_to_float(entry.get_text())
-        if value is None:
-            entry.add_css_class("error")
-        else:
-            entry.remove_css_class("error")
-            self.props.figure_settings.set_property(prop, value)
-
-    def _set_as_default(self) -> None:
-        """Set the current figure settings as the new default."""
-        figure_settings = self.props.figure_settings
-        settings = self.props.application.get_settings_child("figure")
-        ignorelist = ["min_selected", "max_selected"] + misc.LIMITS
-        for prop in dir(figure_settings.props):
-            if prop in ignorelist:
-                continue
-            value = figure_settings.get_property(prop)
-            prop = prop.replace("_", "-")
-            if isinstance(value, str):
-                settings.set_string(prop, value)
-            elif isinstance(value, bool):
-                settings.set_boolean(prop, value)
-            elif isinstance(value, int):
-                settings.set_enum(prop, value)
->>>>>>> fff1a02e
+        self.setup(highlighted)