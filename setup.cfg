--- conflicted
+++ resolved
@@ -6,11 +6,7 @@
 
 per-file-ignores =
         migrate.py: SCS113
-<<<<<<< HEAD
-        operations.py: N805, PIE798
-=======
         data.py: PIE786
->>>>>>> bf66fa75
 exclude =
         _build
 
