# SPDX-License-Identifier: GPL-3.0-or-later
import contextlib
from gettext import gettext as _

from gi.repository import Adw, GLib, GObject, Gdk, Gtk

from graphs import utilities
from graphs.edit_item import EditItemWindow
from graphs.item import ItemBase
from graphs import utilities


@Gtk.Template(resource_path="/se/sjoerd/Graphs/ui/item_box.ui")
class ItemBox(Gtk.Box):
    __gtype_name__ = "ItemBox"
    label = Gtk.Template.Child()
    check_button = Gtk.Template.Child()
    color_button = Gtk.Template.Child()

    application = GObject.Property(type=Adw.Application)
    item = GObject.Property(type=ItemBase)

    def __init__(self, application, item):
        super().__init__(application=application, item=item)
        self.props.item.bind_property("name", self, "name", 2)
        self.props.item.bind_property(
            "selected", self.check_button, "active", 2,
        )
        self.gesture = Gtk.GestureClick()
        self.gesture.set_button(0)
        self.add_controller(self.gesture)
        self.provider = Gtk.CssProvider()
        self.color_button.get_style_context().add_provider(
            self.provider, Gtk.STYLE_PROVIDER_PRIORITY_APPLICATION)
        self.drag_source = Gtk.DragSource.new()
        self.drag_source.set_actions(Gdk.DragAction.COPY)
        self.drag_source.connect("prepare", self.on_dnd_prepare)
        self.drop_source = Gtk.DropTarget.new(str, Gdk.DragAction.COPY)
        self.drop_source.key = item.key
        self.drop_source.connect("drop", self.on_dnd_drop)

        self.item.connect("notify::color", self.on_color_change)
        self.on_color_change(self.props.item, None)

        self.add_controller(self.drag_source)
        self.add_controller(self.drop_source)

    def on_dnd_drop(self, drop_target, value, _x, _y):
        # Handle the dropped data here
        data = self.props.application.props.data
        before_index = data.index(value)
        data.change_position(drop_target.key, value)
        clipboard = self.props.application.props.clipboard
        clipboard.props.current_batch.append((3, (
            before_index, data.index(value),
        )))
        clipboard.add()
        self.props.application.props.view_clipboard.add()

    def on_dnd_prepare(self, drag_source, x, y):
        snapshot = Gtk.Snapshot.new()
        self.do_snapshot(self, snapshot)
        paintable = snapshot.to_paintable()
        drag_source.set_icon(paintable, int(x), int(y))

        data = self.props.item.key
        return Gdk.ContentProvider.new_for_value(data)

    def on_color_change(self, item, _ignored):
        self.provider.load_from_data(
            f"button {{ color: {item.color}; opacity: {item.alpha};}}", -1)

    @Gtk.Template.Callback()
    def on_toggle(self, _a, _b):
        new_value = self.check_button.get_active()
        if self.props.item.props.selected != new_value:
            self.props.item.props.selected = new_value
            self.props.application.props.clipboard.add()

    @Gtk.Template.Callback()
    def choose_color(self, _):
        dialog = Gtk.ColorDialog()
        dialog.choose_rgba(
            self.props.application.main_window, self.props.item.get_color(),
            None, self.on_color_dialog_accept)

    def on_color_dialog_accept(self, dialog, result):
        with contextlib.suppress(GLib.GError):
            color = dialog.choose_rgba_finish(result)
            if color is not None:
                self.props.item.set_color(color)
                self.props.application.props.clipboard.add()

    @Gtk.Template.Callback()
    def delete(self, _button):
        name = self.props.item.props.name
        self.props.application.props.data.delete_items([self.props.item])
        self.props.application.main_window.add_toast(
            _("Deleted {name}").format(name=name),
        )

    @Gtk.Template.Callback()
<<<<<<< HEAD
    def edit(self, _):
        EditItemWindow(self.props.application, self.props.item)

    @GObject.Property(type=str, default="")
    def name(self) -> str:
        return self.label.get_label()

    @name.setter
    def name(self, name: str):
        self.label.set_label(utilities.shorten_label(name))
=======
    def edit(self, _button):
        EditItemWindow(self.props.application, self.props.item)

    @Gtk.Template.Callback()
    def on_label_change(self, _itembox, _gobject):
        self.label.set_text(utilities.shorten_label(self.item.name))
>>>>>>> bac3e363
<|MERGE_RESOLUTION|>--- conflicted
+++ resolved
@@ -100,8 +100,7 @@
         )
 
     @Gtk.Template.Callback()
-<<<<<<< HEAD
-    def edit(self, _):
+    def edit(self, _button):
         EditItemWindow(self.props.application, self.props.item)
 
     @GObject.Property(type=str, default="")
@@ -110,12 +109,4 @@
 
     @name.setter
     def name(self, name: str):
-        self.label.set_label(utilities.shorten_label(name))
-=======
-    def edit(self, _button):
-        EditItemWindow(self.props.application, self.props.item)
-
-    @Gtk.Template.Callback()
-    def on_label_change(self, _itembox, _gobject):
-        self.label.set_text(utilities.shorten_label(self.item.name))
->>>>>>> bac3e363
+        self.label.set_label(utilities.shorten_label(name))