--- conflicted
+++ resolved
@@ -19,17 +19,12 @@
     plot_Y_position: str = "left"
     plot_X_position: str = "bottom"
     selected: bool = True
-<<<<<<< HEAD
     color: str = ""
-    
-    def __init__(self):
-=======
-    
+
     def __init__(self, xdata, ydata):
         self.xdata = xdata
         self.ydata = ydata
         self.clipboard_pos = 0
         self.xdata_clipboard = [self.xdata.copy()]
         self.ydata_clipboard = [self.ydata.copy()]
->>>>>>> fa295389
         self.id: str = str(uuid.uuid4())