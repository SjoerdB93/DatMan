# SPDX-License-Identifier: GPL-3.0-or-later
import logging

from gi.repository import Adw, Gtk

<<<<<<< HEAD
from graphs import operations
=======
from graphs import item_operations, plotting_tools, utilities
from graphs.misc import InteractionMode

from numpy import *


def on_accept(_widget, self, window):
    input_x = str(window.transform_x_entry.get_text())
    input_y = str(window.transform_y_entry.get_text())
    selected_keys = utilities.get_selected_keys(self)
    if self.interaction_mode == InteractionMode.SELECT:
        _selection, start_stop = item_operations.select_data(self)

    for key in selected_keys:
        if f"{key}_selected" in self.datadict:
            start_index, stop_index = start_stop[key][0], start_stop[key][1]
            xdata_in = self.datadict[key].xdata[start_index:stop_index]
            xdata_out, ydata_out = operation(xdata_in, input_x, input_y)
            try:
                xdata_out, ydata_out = operation(xdata_in, input_x, input_y)
            except Exception as exception:
                exception_type = exception.__class__.__name__
                win = self.main_window
                toast = f"{exception_type}: Unable to do transformation, "
                + "make sure the syntax is correct"
                win.add_toast(toast)
                return
            self.datadict[key].xdata[start_index:stop_index] = xdata_out
            self.datadict[key].ydata[start_index:stop_index] = ydata_out
        if self.interaction_mode != InteractionMode.SELECT:
            xdata_in = self.datadict[key].xdata
            ydata_in = self.datadict[key].ydata
            try:
                xdata_out, ydata_out = operation(
                    xdata_in, ydata_in, input_x, input_y)
            except Exception as exception:
                exception_type = exception.__class__.__name__
                win = self.main_window
                toast = f"{exception_type}: Unable to do transformation, \
make sure the syntax is correct"
                win.add_toast(toast)
                logging.exception("Unable to do transformation")
                return
            self.datadict[key].xdata = xdata_out
            self.datadict[key].ydata = ydata_out
        self.datadict[key].xdata, self.datadict[
            key].ydata = item_operations.sort_data(
                self.datadict[key].xdata, self.datadict[key].ydata)
    item_operations.delete_selected_data(self)
    item_operations.add_to_clipboard(self)
    plotting_tools.refresh_plot(self)
    window.destroy()


def operation(xdata, ydata, input_x, input_y):
    x_array = []
    y_array = []
    Y_range = ydata
    X_range = xdata
    operations = []
    for xy_operation in [input_x, input_y]:
        xy_operation = xy_operation.replace("Y_range", "y_range")
        xy_operation = xy_operation.replace("X_range", "x_range")
        xy_operation = xy_operation.replace("Y", "ydata[index[0]]")
        xy_operation = xy_operation.replace("X", "xdata[index[0]]")
        xy_operation = xy_operation.replace("y_range", "Y_range")
        xy_operation = xy_operation.replace("x_range", "X_range")
        xy_operation = xy_operation.replace("^", "**")
        operations.append(xy_operation)
    for index in enumerate(xdata):
        x_array.append(eval(operations[0]))
        y_array.append(eval(operations[1]))
    return x_array, y_array
>>>>>>> 6f8fd199


@Gtk.Template(resource_path="/se/sjoerd/Graphs/ui/transform_window.ui")
class TransformWindow(Adw.Window):
    __gtype_name__ = "TransformWindow"
    transform_x_entry = Gtk.Template.Child()
    transform_y_entry = Gtk.Template.Child()
    confirm_button = Gtk.Template.Child()

    def __init__(self, parent):
        super().__init__()
        self.transform_x_entry.set_text("X")
        self.transform_y_entry.set_text("Y")
        self.confirm_button.connect("clicked", self.accept, parent)
        self.set_transient_for(parent.main_window)
        self.present()

    def accept(self, _widget, parent):
        try:
            input_x = str(self.transform_x_entry.get_text())
            input_y = str(self.transform_y_entry.get_text())
            operations.operation(parent, operations.transform,
                                 input_x, input_y)
        except Exception as exception:
            exception_type = exception.__class__.__name__
            toast = f"{exception_type}: Unable to do transformation, \
make sure the syntax is correct"
            parent.main_window.add_toast(toast)
            logging.exception("Unable to do transformation")
        self.destroy()<|MERGE_RESOLUTION|>--- conflicted
+++ resolved
@@ -3,83 +3,8 @@
 
 from gi.repository import Adw, Gtk
 
-<<<<<<< HEAD
 from graphs import operations
-=======
-from graphs import item_operations, plotting_tools, utilities
-from graphs.misc import InteractionMode
 
-from numpy import *
-
-
-def on_accept(_widget, self, window):
-    input_x = str(window.transform_x_entry.get_text())
-    input_y = str(window.transform_y_entry.get_text())
-    selected_keys = utilities.get_selected_keys(self)
-    if self.interaction_mode == InteractionMode.SELECT:
-        _selection, start_stop = item_operations.select_data(self)
-
-    for key in selected_keys:
-        if f"{key}_selected" in self.datadict:
-            start_index, stop_index = start_stop[key][0], start_stop[key][1]
-            xdata_in = self.datadict[key].xdata[start_index:stop_index]
-            xdata_out, ydata_out = operation(xdata_in, input_x, input_y)
-            try:
-                xdata_out, ydata_out = operation(xdata_in, input_x, input_y)
-            except Exception as exception:
-                exception_type = exception.__class__.__name__
-                win = self.main_window
-                toast = f"{exception_type}: Unable to do transformation, "
-                + "make sure the syntax is correct"
-                win.add_toast(toast)
-                return
-            self.datadict[key].xdata[start_index:stop_index] = xdata_out
-            self.datadict[key].ydata[start_index:stop_index] = ydata_out
-        if self.interaction_mode != InteractionMode.SELECT:
-            xdata_in = self.datadict[key].xdata
-            ydata_in = self.datadict[key].ydata
-            try:
-                xdata_out, ydata_out = operation(
-                    xdata_in, ydata_in, input_x, input_y)
-            except Exception as exception:
-                exception_type = exception.__class__.__name__
-                win = self.main_window
-                toast = f"{exception_type}: Unable to do transformation, \
-make sure the syntax is correct"
-                win.add_toast(toast)
-                logging.exception("Unable to do transformation")
-                return
-            self.datadict[key].xdata = xdata_out
-            self.datadict[key].ydata = ydata_out
-        self.datadict[key].xdata, self.datadict[
-            key].ydata = item_operations.sort_data(
-                self.datadict[key].xdata, self.datadict[key].ydata)
-    item_operations.delete_selected_data(self)
-    item_operations.add_to_clipboard(self)
-    plotting_tools.refresh_plot(self)
-    window.destroy()
-
-
-def operation(xdata, ydata, input_x, input_y):
-    x_array = []
-    y_array = []
-    Y_range = ydata
-    X_range = xdata
-    operations = []
-    for xy_operation in [input_x, input_y]:
-        xy_operation = xy_operation.replace("Y_range", "y_range")
-        xy_operation = xy_operation.replace("X_range", "x_range")
-        xy_operation = xy_operation.replace("Y", "ydata[index[0]]")
-        xy_operation = xy_operation.replace("X", "xdata[index[0]]")
-        xy_operation = xy_operation.replace("y_range", "Y_range")
-        xy_operation = xy_operation.replace("x_range", "X_range")
-        xy_operation = xy_operation.replace("^", "**")
-        operations.append(xy_operation)
-    for index in enumerate(xdata):
-        x_array.append(eval(operations[0]))
-        y_array.append(eval(operations[1]))
-    return x_array, y_array
->>>>>>> 6f8fd199
 
 
 @Gtk.Template(resource_path="/se/sjoerd/Graphs/ui/transform_window.ui")
