--- conflicted
+++ resolved
@@ -28,12 +28,8 @@
         default_format = None
         for name, formats in items:
             file_formats.append(name)
-<<<<<<< HEAD
-            if parent.preferences.config["export_figure_filetype"] in formats:
-=======
             if self.parent.preferences.config["export_figure_filetype"] in \
                     formats:
->>>>>>> feb2733a
                 default_format = name
         utilities.populate_chooser(self.file_format, file_formats)
         if default_format is not None:
