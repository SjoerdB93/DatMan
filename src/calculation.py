# SPDX-License-Identifier: GPL-3.0-or-later
from graphs import utilities

import numexpr

import numpy


def create_dataset(x_start: float, x_stop: float, equation, step_size: float):
    """Create a new dataset with given start, stop and step size."""
    datapoints = int(abs(x_start - x_stop) / step_size) + 1
    xdata = numpy.linspace(x_start, x_stop, datapoints)
    equation = utilities.preprocess(equation).replace("x", "xdata")
    equation += " + xdata*0"
    ydata = numpy.ndarray.tolist(numexpr.evaluate(equation))
    xdata = numpy.ndarray.tolist(xdata)
    return xdata, ydata


def operation(x, y, input_x: str, input_y: str):
    """Perform custom transformation on given x- and y-data"""
    x_min, x_max = min(x), max(x)
    y_min, y_max = min(y), max(y)
    return (
<<<<<<< HEAD
        numexpr.evaluate(utilities.preprocess(input_x) + "+ 0*x"),
        numexpr.evaluate(utilities.preprocess(input_y) + "+ 0*y"),
    ))
=======
        numexpr.evaluate(utilities.preprocess(input_x)),
        numexpr.evaluate(utilities.preprocess(input_y)),
    )
>>>>>>> be01bc2d
<|MERGE_RESOLUTION|>--- conflicted
+++ resolved
@@ -22,12 +22,6 @@
     x_min, x_max = min(x), max(x)
     y_min, y_max = min(y), max(y)
     return (
-<<<<<<< HEAD
         numexpr.evaluate(utilities.preprocess(input_x) + "+ 0*x"),
         numexpr.evaluate(utilities.preprocess(input_y) + "+ 0*y"),
-    ))
-=======
-        numexpr.evaluate(utilities.preprocess(input_x)),
-        numexpr.evaluate(utilities.preprocess(input_y)),
-    )
->>>>>>> be01bc2d
+    ))