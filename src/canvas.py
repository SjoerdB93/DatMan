# SPDX-License-Identifier: GPL-3.0-or-later
import time

from cycler import cycler

from gi.repository import Adw

from graphs import plotting_tools, utilities, plot_styles, file_io
from graphs.rename import RenameWindow

from matplotlib import pyplot
from matplotlib.backend_bases import NavigationToolbar2
from matplotlib.backends.backend_gtk4cairo import FigureCanvas
from matplotlib.figure import Figure
from matplotlib.widgets import SpanSelector


class Canvas(FigureCanvas):
    """Create the graph widget"""
    def __init__(self, parent):
        self.parent = parent
        style_path = plot_styles.get_user_styles(
            self.parent)[self.parent.plot_settings.plot_style]
        pyplot.style.use(style_path)
        self.style = file_io.get_style(style_path)
        self.figure = Figure()
        self.figure.set_tight_layout(True)
        self.figure.patch.set_facecolor(f"#{self.style['patch.facecolor']}")
        self.one_click_trigger = False
        self.time_first_click = 0
        self.mpl_connect("button_release_event", self)
        self.axis = self.figure.add_subplot(111)
        self.right_axis = self.axis.twinx()
        self.top_left_axis = self.axis.twiny()
        self.top_right_axis = self.top_left_axis.twinx()
        self.set_axis_properties()
        self.set_ticks()
        self.set_color_cycle()
        color_rgba = utilities.lookup_color(parent, "accent_color")
        self.rubberband_edge_color = utilities.rgba_to_tuple(color_rgba, True)
        color_rgba.alpha = 0.3
        self.rubberband_fill_color = utilities.rgba_to_tuple(color_rgba, True)
        super().__init__(self.figure)
        self.legends = []
        for axis in [self.right_axis, self.top_left_axis,
                     self.top_right_axis]:
            axis.get_xaxis().set_visible(False)
            axis.get_yaxis().set_visible(False)
        self.dummy_toolbar = DummyToolbar(self)
        self.highlight = Highlight(self)

    def plot(self, item, selected):
        x_axis = item.plot_x_position
        y_axis = item.plot_y_position
        if y_axis == "left":
            if x_axis == "bottom":
                axis = self.axis
            elif x_axis == "top":
                axis = self.top_left_axis
        elif y_axis == "right":
            if x_axis == "bottom":
                axis = self.right_axis
            elif x_axis == "top":
                axis = self.top_right_axis
        if selected:
            linewidth = item.selected_line_thickness
            linestyle = item.linestyle_selected
            marker = item.selected_markers
            marker_size = item.selected_marker_size
        else:
            linewidth = item.unselected_line_thickness
            linestyle = item.linestyle_unselected
            marker = item.unselected_markers
            marker_size = item.unselected_marker_size
        axis.plot(
            item.xdata, item.ydata, linewidth=linewidth, label=item.name,
            linestyle=linestyle, marker=marker, color=item.color,
            markersize=marker_size)
        self.set_legend()

    def set_axis_properties(self):
        """Set the properties that are related to the axes."""
        plot_settings = self.parent.plot_settings
        self.title = self.axis.set_title(plot_settings.title)
        font_weight = self.style["font.weight"]
        self.bottom_label = self.axis.set_xlabel(
            plot_settings.xlabel,
            fontweight=font_weight)
        self.right_label = self.right_axis.set_ylabel(
            plot_settings.right_label,
            fontweight=font_weight)
        self.top_label = self.top_left_axis.set_xlabel(
            plot_settings.top_label,
            fontweight=font_weight)
        self.left_label = self.axis.set_ylabel(
            plot_settings.ylabel,
            fontweight=font_weight)
        self.axis.set_yscale(plot_settings.yscale)
        self.right_axis.set_yscale(plot_settings.right_scale)
        self.top_left_axis.set_xscale(plot_settings.top_scale)
        self.top_right_axis.set_xscale(plot_settings.top_scale)
        self.axis.set_xscale(plot_settings.xscale)

    def set_ticks(self):
<<<<<<< HEAD
        used_axes = plotting_tools.get_used_axes(self.parent)[0]
        bottom = used_axes["bottom"] and (self.style["xtick.bottom"] == "True")
        left = used_axes["left"] and (self.style["ytick.left"] == "True")
        top = used_axes["top"] and (self.style["xtick.top"] == "True")
        right = used_axes["right"] and (self.style["ytick.right"] == "True")
=======
        """Set the ticks that are to be used in the graph."""
        parent = self.parent
        used_axes = utilities.get_used_axes(parent)[0]
>>>>>>> 01f43c54
        for axis in [self.top_right_axis,
                     self.top_left_axis, self.axis, self.right_axis]:
            axis.tick_params(bottom=bottom, left=left, top=top, right=right)
            axis.minorticks_on()

    def set_color_cycle(self):
        """Set the color cycle that will be used for the graphs."""
        cmap = self.parent.preferences.config["plot_color_cycle"]
        if Adw.StyleManager.get_default().get_dark() and \
                self.parent.preferences.config["plot_invert_color_cycle_dark"]:
            cmap += "_r"
        self.color_cycle = \
            cycler(color=pyplot.get_cmap(cmap).colors).by_key()["color"]

    # Overwritten function - do not change name
    def __call__(self, event):
        """
        The function is called when a user clicks on it.
        If two clicks are performed close to each other, it registers as a
        double click, and if these were on a specific item (e.g. the title) it
        triggers a dialog to edit this item.

        Unfortunately the GTK Doubleclick signal doesn"t work with matplotlib
        hence this custom function.
        """
        double_click_interval = time.time() - self.time_first_click
        if (not self.one_click_trigger) or (double_click_interval > 0.5):
            self.one_click_trigger = True
            self.time_first_click = time.time()
            return
        self.one_click_trigger = False
        self.time_first_click = 0
        items = {self.title, self.top_label, self.bottom_label,
                 self.left_label, self.right_label}
        for item in items:
            if item.contains(event)[0]:
                RenameWindow(self.parent, item)

    # Overwritten function - do not change name
    def _post_draw(self, _widget, context):
        """
        Override with custom implementation of rubberband to allow for custom
        rubberband style
        """
        if self._rubberband_rect is not None:
            self.draw_rubberband(context)

    def draw_rubberband(self, context):
        line_width = 1
        if not self._context_is_scaled:
            x_0, y_0, width, height = (dim / self.device_pixel_ratio
                                       for dim in self._rubberband_rect)
        else:
            x_0, y_0, width, height = self._rubberband_rect
            line_width *= self.device_pixel_ratio

        context.set_antialias(1)
        context.set_line_width(line_width)
        context.rectangle(x_0, y_0, width, height)
        color = self.rubberband_fill_color
        context.set_source_rgba(color[0], color[1], color[2], color[3])
        context.fill()
        context.rectangle(x_0, y_0, width, height)
        color = self.rubberband_edge_color
        context.set_source_rgba(color[0], color[1], color[2], color[3])
        context.stroke()

    def set_legend(self):
        """Set the legend of the graph"""
        if self.parent.plot_settings.legend:
            self.legends = []
            lines1, labels1 = self.axis.get_legend_handles_labels()
            lines2, labels2 = self.right_axis.get_legend_handles_labels()
            lines3, labels3 = self.top_left_axis.get_legend_handles_labels()
            lines4, labels4 = self.top_right_axis.get_legend_handles_labels()
            new_lines = lines1 + lines2 + lines3 + lines4
            new_labels = labels1 + labels2 + labels3 + labels4
            labels = []
            for label in new_labels:
                labels.append(utilities.shorten_label(label, 40))
            if labels:
                self.top_right_axis.legend(
                    new_lines, labels, loc=0, frameon=True)

    def set_limits(self):
        """Set the canvas limits for each axis that is present"""
        used_axes, items = utilities.get_used_axes(self.parent)
        axes = {
            "left": self.axis.get_yscale(),
            "right": self.right_axis.get_yscale(),
            "top": self.top_left_axis.get_xscale(),
            "bottom": self.axis.get_xscale()
        }
        limits = {}
        for position, scale in axes.items():
            limits[position] = plotting_tools.find_limits(
                scale, items[position])
        if used_axes["left"]:
            if used_axes["bottom"]:
                plotting_tools.set_axis_limits(
                    limits["left"], self.axis, axis_type="Y")
                plotting_tools.set_axis_limits(
                    limits["bottom"], self.axis, axis_type="X")
            if used_axes["top"]:
                plotting_tools.set_axis_limits(
                    limits["left"], self.top_left_axis, axis_type="Y")
                plotting_tools.set_axis_limits(
                    limits["top"], self.top_left_axis, axis_type="X")
        if used_axes["right"]:
            if used_axes["bottom"]:
                plotting_tools.set_axis_limits(
                    limits["right"], self.right_axis, axis_type="Y")
                plotting_tools.set_axis_limits(
                    limits["bottom"], self.right_axis, axis_type="X")
            if used_axes["top"]:
                plotting_tools.set_axis_limits(
                    limits["right"], self.top_right_axis, axis_type="Y")
                plotting_tools.set_axis_limits(
                    limits["top"], self.top_right_axis, axis_type="X")


class DummyToolbar(NavigationToolbar2):
    """Own implementation of NavigationToolbar2 for rubberband support."""
    # Overwritten function - do not change name
    def draw_rubberband(self, _event, x0, y0, x1, y1):
        self.canvas._rubberband_rect = [int(val) for val in (x0,
                                        self.canvas.figure.bbox.height - y0,
                                        x1 - x0, y0 - y1)]
        self.canvas.queue_draw()

    # Overwritten function - do not change name
    def remove_rubberband(self):
        self.canvas._rubberband_rect = None
        self.canvas.queue_draw()

    def save_figure(self):
        raise NotImplementedError


class Highlight(SpanSelector):
    def __init__(self, canvas, span=None):
        """
        Create a span selector object, to highlight part of the graph.
        If a span already exists, make it visible instead
        """
        super().__init__(
            canvas.top_right_axis,
            lambda x, y: self.on_define(canvas),
            "horizontal",
            useblit=True,
            props={
                "facecolor": canvas.rubberband_fill_color,
                "edgecolor": canvas.rubberband_edge_color,
                "linewidth": 1
            },
            handle_props={"linewidth": 0},
            interactive=True,
            drag_from_anywhere=True
        )
        if span is not None:
            self.extents = span

    def on_define(self, canvas):
        """
        This ensures that the span selector doesn"t go out of range
        There are some obscure cases where this otherwise happens, and the
        selection tool becomes unusable.
        """
        xmin = min(canvas.top_right_axis.get_xlim())
        xmax = max(canvas.top_right_axis.get_xlim())
        extend_min = self.extents[0]
        extend_max = self.extents[1]
        if self.extents[0] < xmin:
            extend_min = xmin
        if self.extents[1] > xmax:
            extend_max = xmax
        self.extents = (extend_min, extend_max)

    def get_start_stop(self, bottom_x):
        if bottom_x:
            xlim = self.canvas.axis.get_xlim()
            top_lim = self.canvas.top_left_axis.get_xlim()
            xrange_bottom = max(xlim) - min(xlim)
            xrange_top = max(top_lim) - min(top_lim)
            # Run into issues if the range is different, so we calculate this
            # by getting what fraction of top axis is highlighted
            if self.canvas.top_left_axis.get_xscale() == "log":
                fraction_left_limit = utilities.get_fraction_at_value(
                    min(self.extents), min(top_lim), max(top_lim))
                fraction_right_limit = utilities.get_fraction_at_value(
                    max(self.extents), min(top_lim), max(top_lim))
            elif self.canvas.top_left_axis.get_xscale() == "linear":
                fraction_left_limit = \
                    (min(self.extents) - min(top_lim)) / (xrange_top)
                fraction_right_limit = \
                    (max(self.extents) - min(top_lim)) / (xrange_top)

            # Use the fraction that is higlighted on top to calculate to what
            # values this corresponds on bottom axis
            if self.canvas.axis.get_xscale() == "log":
                startx = utilities.get_value_at_fraction(
                    fraction_left_limit, min(xlim), max(xlim))
                stopx = utilities.get_value_at_fraction(
                    fraction_right_limit, min(xlim), max(xlim))
            elif self.canvas.axis.get_xscale() == "linear":
                startx = min(xlim) + xrange_bottom * fraction_left_limit
                stopx = min(xlim) + xrange_bottom * fraction_right_limit
        else:
            startx = min(self.extents)
            stopx = max(self.extents)
        return startx, stopx<|MERGE_RESOLUTION|>--- conflicted
+++ resolved
@@ -102,17 +102,11 @@
         self.axis.set_xscale(plot_settings.xscale)
 
     def set_ticks(self):
-<<<<<<< HEAD
         used_axes = plotting_tools.get_used_axes(self.parent)[0]
         bottom = used_axes["bottom"] and (self.style["xtick.bottom"] == "True")
         left = used_axes["left"] and (self.style["ytick.left"] == "True")
         top = used_axes["top"] and (self.style["xtick.top"] == "True")
         right = used_axes["right"] and (self.style["ytick.right"] == "True")
-=======
-        """Set the ticks that are to be used in the graph."""
-        parent = self.parent
-        used_axes = utilities.get_used_axes(parent)[0]
->>>>>>> 01f43c54
         for axis in [self.top_right_axis,
                      self.top_left_axis, self.axis, self.right_axis]:
             axis.tick_params(bottom=bottom, left=left, top=top, right=right)
