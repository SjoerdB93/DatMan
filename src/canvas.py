--- conflicted
+++ resolved
@@ -100,20 +100,6 @@
         self.top_right_axis.set_xscale(plot_settings.top_scale)
         self.axis.set_xscale(plot_settings.xscale)
 
-<<<<<<< HEAD
-=======
-    def set_ticks(self):
-        used_axes = utilities.get_used_axes(self.parent)[0]
-        bottom = used_axes["bottom"] and (self.style["xtick.bottom"] == "True")
-        left = used_axes["left"] and (self.style["ytick.left"] == "True")
-        top = used_axes["top"] and (self.style["xtick.top"] == "True")
-        right = used_axes["right"] and (self.style["ytick.right"] == "True")
-        for axis in [self.top_right_axis,
-                     self.top_left_axis, self.axis, self.right_axis]:
-            axis.tick_params(bottom=bottom, left=left, top=top, right=right)
-            axis.minorticks_on()
-
->>>>>>> 4c4d6e07
     def set_color_cycle(self):
         """Set the color cycle that will be used for the graphs."""
         cmap = self.parent.preferences.config["plot_color_cycle"]
